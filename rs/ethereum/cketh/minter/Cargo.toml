[package]
name = "ic-cketh-minter"
version = "0.1.0"
edition = "2021"

[[bin]]
name = "ic-cketh-minter"
path = "src/main.rs"

[[bin]]
name = "cketh-principal-to-hex"
path = "bin/principal_to_hex.rs"

[dependencies]
<<<<<<< HEAD
askama = "0.11"
async-trait = "0.1"
=======
askama = { workspace = true }
>>>>>>> 2c9f6003
candid = { workspace = true }
ethnum = { workspace = true }
futures = { workspace = true }
hex = "0.4"
hex-literal = "0.4.1"
ic-canister-log = "0.2.0"
ic-canisters-http-types = { path = "../../../rust_canisters/http_types" }
ic-cdk = { workspace = true }
ic-cdk-macros = { workspace = true }
ic-cdk-timers = { workspace = true }
ic-crypto-ecdsa-secp256k1 = { path = "../../../crypto/ecdsa_secp256k1" }
ic-crypto-sha3 = { path = "../../../crypto/sha3" }
ic-ic00-types = { path = "../../../types/ic00_types" }
icrc-ledger-client-cdk = { path = "../../../../packages/icrc-ledger-client-cdk" }
ic-metrics-encoder = "1"
ic-stable-structures = { workspace = true }
ic-utils-ensure = { path = "../../../utils/ensure" }
icrc-ledger-types = { path = "../../../../packages/icrc-ledger-types" }
minicbor = { workspace = true }
minicbor-derive = { workspace = true }
num-bigint = "0.4.3"
num-traits = "0.2.14"
phantom_newtype = { path = "../../../phantom_newtype" }
rlp = "0.5.2"
serde = { workspace = true }
serde_bytes = { workspace = true }
serde_json = { workspace = true }
strum = { workspace = true }
strum_macros = { workspace = true }
time = { workspace = true }
thiserror = "1.0"
thousands = "0.2"

[dev-dependencies]
assert_matches = "1.5.0"
ethers-core = "2.0.8"
ic-base-types = { path = "../../../types/base_types" }
ic-config = { path = "../../../config" }
ic-crypto-test-utils-reproducible-rng = { path = "../../../crypto/test_utils/reproducible_rng" }
ic-icrc1-ledger = { path = "../../../rosetta-api/icrc1/ledger" }
ic-state-machine-tests = { path = "../../../state_machine_tests" }
ic-test-utilities-load-wasm = { path = "../../../test_utilities/load_wasm" }
maplit = "1"
proptest = "1.0"
rand = "0.8"
scraper = "0.17.1"<|MERGE_RESOLUTION|>--- conflicted
+++ resolved
@@ -12,12 +12,8 @@
 path = "bin/principal_to_hex.rs"
 
 [dependencies]
-<<<<<<< HEAD
-askama = "0.11"
+askama = { workspace = true }
 async-trait = "0.1"
-=======
-askama = { workspace = true }
->>>>>>> 2c9f6003
 candid = { workspace = true }
 ethnum = { workspace = true }
 futures = { workspace = true }
